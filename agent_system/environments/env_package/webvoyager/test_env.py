--- conflicted
+++ resolved
@@ -10,16 +10,12 @@
     env = WebVoyagerEnv(
             api_key="your-api-key-here",
             headless=True,
-<<<<<<< HEAD
-            text_only=True,
-=======
             text_only=False,
             env_config=OmegaConf.load("agent_system/environments/env_package/webvoyager/configs/configs.yaml"),
             save_accessibility_tree=True,
             batch_id=0,
             num_containers_per_machine=1,
             worker_id=None
->>>>>>> a7f5d15e
         )
 
     # Example task
